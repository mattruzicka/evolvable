--- conflicted
+++ resolved
@@ -14,19 +14,10 @@
 
 ## Getting Started
 
-<<<<<<< HEAD
-After installing and requiring the "evolvable" Ruby gem:
-
-1. Include the `Evolvable` module in the class for the instances you want to evolve. (See [Configuration](#Configuration)).
-2. Implement `.search_space`, define any gene classes referenced by it, and include the `Evolvable::Gene` module for each. (See [Genes](#Genes)).
-3. Implement `#value`. (See [Evaluation](#evaluation-1)).
-4. Initialize a population and start evolving. (See [Populations](#Populations)).
-=======
 1. Include the `Evolvable` module in the class for the instances you want to evolve. (See [Configuration](#configuration))
-2. Implement `.gene_space` with references to gene classes that include the `Evolvable::Gene` module. (See [Genes](#genes))
+2. Implement `.search_space` with references to gene classes that include the `Evolvable::Gene` module. (See [Genes](#genes))
 3. Implement `#value`. (See [Evaluation](#evaluation-1))
 4. Initialize a population and start evolving. (See [Populations](#populations))
->>>>>>> 3ce2772d
 
 Visit the [Evolving Strings](https://github.com/mattruzicka/evolvable/wiki/Evolving-Strings) tutorial to see these steps in action. It walks through a simplified implementation of the [evolve string](https://github.com/mattruzicka/evolve_string) command-line program. Here's the [example source code](https://github.com/mattruzicka/evolvable/blob/master/examples/evolvable_string.rb) for the tutorial.
 
